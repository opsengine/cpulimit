--- conflicted
+++ resolved
@@ -92,16 +92,6 @@
 static void quit(int sig)
 {
 	//let all the processes continue if stopped
-<<<<<<< HEAD
-        if (pgroup.proclist != NULL){
-                struct list_node *node = NULL;
-                for (node=pgroup.proclist->first; node!= NULL; node=node->next) {
-                        struct process *p = (struct process*)(node->data);
-                        kill(p->pid, SIGCONT);
-                }
-                close_process_group(&pgroup);
-        }
-=======
 	struct list_node *node = NULL;
 	if (pgroup.proclist != NULL)
 	{
@@ -111,7 +101,6 @@
 		}
 		close_process_group(&pgroup);
 	}
->>>>>>> 82fa2cb9
 	//fix ^C little problem
 	printf("\r");
 	fflush(stdout);
